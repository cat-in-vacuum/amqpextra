package e2e_test

import (
	"fmt"
	"math/big"
	"testing"

	"github.com/streadway/amqp"
	"go.uber.org/goleak"

	"time"

	"context"

	"crypto/rand"

	"github.com/makasim/amqpextra"
	"github.com/makasim/amqpextra/consumer"
	"github.com/makasim/amqpextra/e2e_test/helper/rabbitmq"
	"github.com/stretchr/testify/assert"
	"github.com/stretchr/testify/require"
)

func TestConsumeWhileConnectionClosed(t *testing.T) {
	defer goleak.VerifyNone(t)

	amqpConn, err := amqp.Dial("amqp://guest:guest@rabbitmq:5672/amqpextra")
	require.NoError(t, err)
	defer amqpConn.Close()

	q := rabbitmq.Queue(amqpConn)
	for i := 0; i < 999; i++ {
		rabbitmq.Publish(amqpConn, `Hello!`, q)
	}
	rabbitmq.Publish(amqpConn, `Last!`, q)
	rnum, err := rand.Int(rand.Reader, big.NewInt(10000000))
	require.NoError(t, err)
	connName := fmt.Sprintf("amqpextra-test-%d-%d", time.Now().UnixNano(), rnum)
<<<<<<< HEAD
=======
	readyCh := make(chan struct{}, 1)
>>>>>>> 0deca589
	dialer, err := amqpextra.NewDialer(
		amqpextra.WithReadyCh(readyCh),
		amqpextra.WithURL("amqp://guest:guest@rabbitmq:5672/amqpextra"),
		amqpextra.WithConnectionProperties(amqp.Table{
			"connection_name": connName,
		}),
	)
	require.NoError(t, err)
	defer dialer.Close()

	ticker := time.NewTicker(time.Millisecond * 100)
	defer ticker.Stop()
	timer := time.NewTicker(time.Second * 5)
	defer timer.Stop()
waitOpened:
	for {
		select {
		case <-ticker.C:
			if rabbitmq.IsOpened(connName) {
				break waitOpened
			}
		case <-timer.C:
			t.Fatalf("connection %s is not opened", connName)
		}
	}

	resultCh := make(chan error, 1)
	c, err := dialer.Consumer(q, consumer.HandlerFunc(func(ctx context.Context, msg amqp.Delivery) interface{} {
		resultCh <- msg.Ack(false)

		if string(msg.Body) == "Last!" {
			close(resultCh)
		}

		return nil
	}))
	require.NoError(t, err)

	assertConsumerReady(t, readyCh)

	count := 0
	errorCount := 0
	for res := range resultCh {
		if res == nil {
			count++
		} else {
			errorCount++
		}

		if (count + errorCount) == 300 {
			time.Sleep(time.Millisecond * 100)
			require.True(t, rabbitmq.CloseConn(connName))
		}
	}

	assert.GreaterOrEqual(t, count, 995)

	dialer.Close()
	<-c.NotifyClosed()
	//
	time.Sleep(time.Millisecond * 100)
}

func assertConsumerReady(t *testing.T, readyCh chan struct{}) {
	timer := time.NewTimer(time.Millisecond * 2000)
	defer timer.Stop()

	select {
	case <-readyCh:
	case <-timer.C:
		t.Fatal("consumer must be ready")
	}
}<|MERGE_RESOLUTION|>--- conflicted
+++ resolved
@@ -36,12 +36,10 @@
 	rnum, err := rand.Int(rand.Reader, big.NewInt(10000000))
 	require.NoError(t, err)
 	connName := fmt.Sprintf("amqpextra-test-%d-%d", time.Now().UnixNano(), rnum)
-<<<<<<< HEAD
-=======
 	readyCh := make(chan struct{}, 1)
->>>>>>> 0deca589
+	unreadyCh := make(chan error, 1)
 	dialer, err := amqpextra.NewDialer(
-		amqpextra.WithReadyCh(readyCh),
+		amqpextra.WithNotify(readyCh, unreadyCh),
 		amqpextra.WithURL("amqp://guest:guest@rabbitmq:5672/amqpextra"),
 		amqpextra.WithConnectionProperties(amqp.Table{
 			"connection_name": connName,
