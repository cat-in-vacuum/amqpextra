--- conflicted
+++ resolved
@@ -22,18 +22,15 @@
 func TestPublishWhileConnectionClosed(t *testing.T) {
 	defer goleak.VerifyNone(t)
 
+
 	rnum, err := rand.Int(rand.Reader, big.NewInt(10000000))
 	require.NoError(t, err)
 	connName := fmt.Sprintf("amqpextra-test-%d-%d", time.Now().UnixNano(), rnum)
-<<<<<<< HEAD
-=======
 	readyCh := make(chan struct{}, 1)
 	unreadyCh := make(chan error, 1)
->>>>>>> 0deca589
 	dialer, err := amqpextra.NewDialer(
 		amqpextra.WithURL("amqp://guest:guest@rabbitmq:5672/amqpextra"),
-		amqpextra.WithReadyCh(readyCh),
-		amqpextra.WithUnreadyCh(unreadyCh),
+		amqpextra.WithNotify(readyCh, unreadyCh),
 		amqpextra.WithConnectionProperties(amqp.Table{
 			"connection_name": connName,
 		}),
