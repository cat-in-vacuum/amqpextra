--- conflicted
+++ resolved
@@ -1,4 +1,3 @@
-// Package amqpextra provides Dialer for dialing in case the connection lost.
 package amqpextra
 
 import (
@@ -68,7 +67,6 @@
 
 	connCh chan *Connection
 
-<<<<<<< HEAD
 	mu         sync.Mutex
 	readyChs   []chan struct{}
 	unreadyChs []chan error
@@ -77,12 +75,6 @@
 	internalUnreadyCh chan error
 
 	closedCh chan struct{}
-=======
-	mu         *sync.Mutex
-	readyChs   []chan struct{}
-	unreadyChs []chan error
-	closedCh   chan struct{}
->>>>>>> 0deca589
 }
 
 // Dial returns established connection or an error.
@@ -115,18 +107,10 @@
 			retryPeriod: time.Second * 5,
 			logger:      logger.Discard,
 		},
-<<<<<<< HEAD
 		internalUnreadyCh: make(chan error, 1),
 		internalReadyCh:   make(chan struct{}, 1),
 		connCh:            make(chan *Connection),
 		closedCh:          make(chan struct{}),
-=======
-
-		mu: new(sync.Mutex),
-
-		connCh:   make(chan *Connection),
-		closedCh: make(chan struct{}),
->>>>>>> 0deca589
 	}
 
 	for _, opt := range opts {
@@ -178,11 +162,8 @@
 	return c, nil
 }
 
-<<<<<<< HEAD
-=======
 // WithURL configure RabbitMQ servers to dial.
 // Dialer dials url by round-robbin
->>>>>>> 0deca589
 func WithURL(urls ...string) Option {
 	return func(c *Dialer) {
 		c.amqpUrls = append(c.amqpUrls, urls...)
@@ -226,39 +207,23 @@
 	}
 }
 
-<<<<<<< HEAD
+// WithNotify() helps subscribe Dialer ready and unready events
 func WithNotify(readyCh chan struct{}, unreadyCh chan error) Option {
 	return func(c *Dialer) {
 		c.readyChs = append(c.readyChs, readyCh)
-=======
-// WithReadyCh helps subscribe on Dialer ready events.
-func WithReadyCh(readyCh chan struct{}) Option {
-	return func(c *Dialer) {
-		c.readyChs = append(c.readyChs, readyCh)
-	}
-}
-
-// WithReadyCh helps subscribe on Dialer unready events.
-func WithUnreadyCh(unreadyCh chan error) Option {
-	return func(c *Dialer) {
->>>>>>> 0deca589
 		c.unreadyChs = append(c.unreadyChs, unreadyCh)
 	}
 }
 
-<<<<<<< HEAD
-=======
 // ConnectionCh returns Connection channel.
 // The channel should be used to get established connections.
 // The client must subscribe on Connection.NotifyLost().
 // Once lost, client must stop using current connection and get new one from Connection channel.
 // Connection channel is closed when Dialer is closed. Don't forget to check for closed connection.
->>>>>>> 0deca589
 func (c *Dialer) ConnectionCh() <-chan *Connection {
 	return c.connCh
 }
 
-<<<<<<< HEAD
 func (c *Dialer) Notify(readyCh chan struct{}, unreadyCh chan error) (ready <-chan struct{}, unready <-chan error) {
 	if cap(readyCh) == 0 {
 		panic("ready chan is unbuffered")
@@ -300,44 +265,9 @@
 
 		return readyCh, unreadyCh
 	}
-=======
-// NotifyReady could be used to subscribe on Dialer ready events
-func (c *Dialer) NotifyReady(readyCh chan struct{}) <-chan struct{} {
-	if cap(readyCh) == 0 {
-		panic("ready chan is unbuffered")
-	}
-
-	select {
-	case <-c.NotifyClosed():
-		return readyCh
-	default:
-		c.mu.Lock()
-		defer c.mu.Unlock()
-		c.readyChs = append(c.readyChs, readyCh)
-		return readyCh
-	}
-}
-
-// NotifyReady could be used to subscribe on Dialer unready events
-func (c *Dialer) NotifyUnready(unreadyCh chan error) <-chan error {
-	if cap(unreadyCh) == 0 {
-		panic("unready chan is unbuffered")
-	}
-
-	select {
-	case <-c.NotifyClosed():
-		close(unreadyCh)
-	default:
-		c.mu.Lock()
-		defer c.mu.Unlock()
-		c.unreadyChs = append(c.unreadyChs, unreadyCh)
-	}
-
-	return unreadyCh
->>>>>>> 0deca589
-}
-
-// NotifyReady could be used to subscribe on Dialer closed event.
+}
+
+// NotifyClosed could be used to subscribe on Dialer closed event.
 // Dialer.ConnectionCh() could no longer be used after this point
 func (c *Dialer) NotifyClosed() <-chan struct{} {
 	return c.closedCh
@@ -410,13 +340,9 @@
 
 	c.logger.Printf("[DEBUG] connection unready")
 
-<<<<<<< HEAD
 	connErr := amqp.ErrClosed
 	c.notifyUnready(connErr)
 
-=======
-	c.notifyUnready(amqp.ErrClosed)
->>>>>>> 0deca589
 	for {
 		select {
 		case c.internalUnreadyCh <- connErr:
@@ -443,10 +369,6 @@
 	loop2:
 		for {
 			select {
-<<<<<<< HEAD
-
-=======
->>>>>>> 0deca589
 			case conn := <-connCh:
 				select {
 				case <-c.ctx.Done():
@@ -490,10 +412,7 @@
 	c.notifyReady()
 	for {
 		select {
-<<<<<<< HEAD
 		case c.internalReadyCh <- struct{}{}:
-=======
->>>>>>> 0deca589
 		case c.connCh <- conn:
 			continue
 		case err, ok := <-internalCloseCh:
@@ -544,10 +463,8 @@
 
 	for {
 		select {
-<<<<<<< HEAD
 		case c.internalUnreadyCh <- err:
-=======
->>>>>>> 0deca589
+			continue
 		case <-timer.C:
 			return err
 		case <-c.ctx.Done():
